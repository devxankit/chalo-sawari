--- conflicted
+++ resolved
@@ -29,18 +29,11 @@
   const { toast } = useToast();
   
   const [userProfile, setUserProfile] = useState({
-<<<<<<< HEAD
     name: "Ajay Panchal",
     email: "ajay@example.com",
     phone: "+91 1234567890",
-    location: "Indore, Madhya Pradesh"
-=======
-    name: "",
-    email: "",
-    phone: "",
     location: "Indore, Madhya Pradesh",
     avatar: "https://github.com/shadcn.png"
->>>>>>> 02298715
   });
 
   const [editProfile, setEditProfile] = useState({
